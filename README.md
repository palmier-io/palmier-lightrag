<center><h2>🚀 LightRAG: Simple and Fast Retrieval-Augmented Generation</h2></center>


![LightRAG Image](https://i-blog.csdnimg.cn/direct/567139f1a36e4564abc63ce5c12b6271.jpeg)

<div align='center'>
     <p>
        <a href='https://lightrag.github.io'><img src='https://img.shields.io/badge/Project-Page-Green'></a>
        <a href='https://youtu.be/oageL-1I0GE'><img src='https://badges.aleen42.com/src/youtube.svg'></a>
        <a href='https://arxiv.org/abs/2410.05779'><img src='https://img.shields.io/badge/arXiv-2410.05779-b31b1b'></a>
        <a href='https://discord.gg/E4HgTnck'><img src='https://discordapp.com/api/guilds/1296348098003734629/widget.png?style=shield'></a>
    </p>
     <p>
          <img src='https://img.shields.io/github/stars/hkuds/lightrag?color=green&style=social' />
        <img src="https://img.shields.io/badge/python->=3.9.11-blue">
        <a href="https://pypi.org/project/lightrag-hku/"><img src="https://img.shields.io/pypi/v/lightrag-hku.svg"></a>
        <a href="https://pepy.tech/project/lightrag-hku"><img src="https://static.pepy.tech/badge/lightrag-hku/month"></a>
    </p>

This repository hosts the code of LightRAG. The structure of this code is based on [nano-graphrag](https://github.com/gusye1234/nano-graphrag).
![LightRAG Diagram](https://i-blog.csdnimg.cn/direct/b2aaf634151b4706892693ffb43d9093.png)
</div>

## 🎉 News
- [x] [2024.11.12]🎯📢You can [use Oracle Database 23ai for all storage types (kv/vector/graph)](https://github.com/HKUDS/LightRAG/blob/main/examples/lightrag_oracle_demo.py) now.
- [x] [2024.11.11]🎯📢LightRAG now supports [deleting entities by their names](https://github.com/HKUDS/LightRAG?tab=readme-ov-file#delete-entity).
- [x] [2024.11.09]🎯📢Introducing the [LightRAG Gui](https://lightrag-gui.streamlit.app), which allows you to insert, query, visualize, and download LightRAG knowledge.
- [x] [2024.11.04]🎯📢You can now [use Neo4J for Storage](https://github.com/HKUDS/LightRAG?tab=readme-ov-file#using-neo4j-for-storage).
- [x] [2024.10.29]🎯📢LightRAG now supports multiple file types, including PDF, DOC, PPT, and CSV via `textract`.
- [x] [2024.10.20]🎯📢We’ve added a new feature to LightRAG: Graph Visualization.
- [x] [2024.10.18]🎯📢We’ve added a link to a [LightRAG Introduction Video](https://youtu.be/oageL-1I0GE). Thanks to the author!
- [x] [2024.10.17]🎯📢We have created a [Discord channel](https://discord.gg/E4HgTnck)! Welcome to join for sharing and discussions! 🎉🎉
- [x] [2024.10.16]🎯📢LightRAG now supports [Ollama models](https://github.com/HKUDS/LightRAG?tab=readme-ov-file#quick-start)!
- [x] [2024.10.15]🎯📢LightRAG now supports [Hugging Face models](https://github.com/HKUDS/LightRAG?tab=readme-ov-file#quick-start)!

## Algorithm Flowchart

![LightRAG_Self excalidraw](https://github.com/user-attachments/assets/aa5c4892-2e44-49e6-a116-2403ed80a1a3)


## Install

* Install from source

```bash
cd palmier-lightrag
pip install -e .
```

## Quick Start
* [Video demo](https://www.youtube.com/watch?v=g21royNJ4fw) of running LightRAG locally.
* All the code can be found in the `examples`.
* Set OpenAI API key in environment if using OpenAI models: `export OPENAI_API_KEY="sk-...".`
* Download the demo text "A Christmas Carol by Charles Dickens":
```bash
curl https://raw.githubusercontent.com/gusye1234/nano-graphrag/main/tests/mock_data.txt > ./book.txt
```
Use the below Python snippet (in a script) to initialize LightRAG and perform queries:

```python
import os
from lightrag import LightRAG, QueryParam
from lightrag.llm import gpt_4o_mini_complete, gpt_4o_complete

#########
# Uncomment the below two lines if running in a jupyter notebook to handle the async nature of rag.insert()
# import nest_asyncio
# nest_asyncio.apply()
#########

WORKING_DIR = "./dickens"


if not os.path.exists(WORKING_DIR):
    os.mkdir(WORKING_DIR)

rag = LightRAG(
    working_dir=WORKING_DIR,
    llm_model_func=gpt_4o_mini_complete  # Use gpt_4o_mini_complete LLM model
    # llm_model_func=gpt_4o_complete  # Optionally, use a stronger model
)

with open("./book.txt") as f:
    rag.insert(f.read())

# Perform naive search
print(rag.query("What are the top themes in this story?", param=QueryParam(mode="naive")))

# Perform local search
print(rag.query("What are the top themes in this story?", param=QueryParam(mode="local")))

# Perform global search
print(rag.query("What are the top themes in this story?", param=QueryParam(mode="global")))

# Perform hybrid search
print(rag.query("What are the top themes in this story?", param=QueryParam(mode="hybrid")))
```

<details>
<summary> Using Open AI-like APIs </summary>

* LightRAG also supports Open AI-like chat/embeddings APIs:
```python
async def llm_model_func(
    prompt, system_prompt=None, history_messages=[], **kwargs
) -> str:
    return await openai_complete_if_cache(
        "solar-mini",
        prompt,
        system_prompt=system_prompt,
        history_messages=history_messages,
        api_key=os.getenv("UPSTAGE_API_KEY"),
        base_url="https://api.upstage.ai/v1/solar",
        **kwargs
    )

async def embedding_func(texts: list[str]) -> np.ndarray:
    return await openai_embedding(
        texts,
        model="solar-embedding-1-large-query",
        api_key=os.getenv("UPSTAGE_API_KEY"),
        base_url="https://api.upstage.ai/v1/solar"
    )

rag = LightRAG(
    working_dir=WORKING_DIR,
    llm_model_func=llm_model_func,
    embedding_func=EmbeddingFunc(
        embedding_dim=4096,
        max_token_size=8192,
        func=embedding_func
    )
)
```
</details>

<details>
<summary> Using Hugging Face Models </summary>

* If you want to use Hugging Face models, you only need to set LightRAG as follows:
```python
from lightrag.llm import hf_model_complete, hf_embedding
from transformers import AutoModel, AutoTokenizer
from lightrag.utils import EmbeddingFunc

# Initialize LightRAG with Hugging Face model
rag = LightRAG(
    working_dir=WORKING_DIR,
    llm_model_func=hf_model_complete,  # Use Hugging Face complete model for text generation
    llm_model_name='meta-llama/Llama-3.1-8B-Instruct',  # Model name from Hugging Face
    # Use Hugging Face embedding function
    embedding_func=EmbeddingFunc(
        embedding_dim=384,
        max_token_size=5000,
        func=lambda texts: hf_embedding(
            texts,
            tokenizer=AutoTokenizer.from_pretrained("sentence-transformers/all-MiniLM-L6-v2"),
            embed_model=AutoModel.from_pretrained("sentence-transformers/all-MiniLM-L6-v2")
        )
    ),
)
```
</details>

<details>
<summary> Using Ollama Models </summary>

### Overview
If you want to use Ollama models, you need to pull model you plan to use and embedding model, for example `nomic-embed-text`.

Then you only need to set LightRAG as follows:

```python
from lightrag.llm import ollama_model_complete, ollama_embedding
from lightrag.utils import EmbeddingFunc

# Initialize LightRAG with Ollama model
rag = LightRAG(
    working_dir=WORKING_DIR,
    llm_model_func=ollama_model_complete,  # Use Ollama model for text generation
    llm_model_name='your_model_name', # Your model name
    # Use Ollama embedding function
    embedding_func=EmbeddingFunc(
        embedding_dim=768,
        max_token_size=8192,
        func=lambda texts: ollama_embedding(
            texts,
            embed_model="nomic-embed-text"
        )
    ),
)
```

### Using Neo4J for Storage

* For production level scenarios you will most likely want to leverage an enterprise solution
* for KG storage. Running Neo4J in Docker is recommended for seamless local testing.
* See: https://hub.docker.com/_/neo4j


```python
export NEO4J_URI="neo4j://localhost:7687"
export NEO4J_USERNAME="neo4j"
export NEO4J_PASSWORD="password"

When you launch the project be sure to override the default KG: NetworkS
by specifying kg="Neo4JStorage".

# Note: Default settings use NetworkX
#Initialize LightRAG with Neo4J implementation.
WORKING_DIR = "./local_neo4jWorkDir"

rag = LightRAG(
    working_dir=WORKING_DIR,
    llm_model_func=gpt_4o_mini_complete,  # Use gpt_4o_mini_complete LLM model
    kg="Neo4JStorage", #<-----------override KG default
    log_level="DEBUG"  #<-----------override log_level default
)
```
see test_neo4j.py for a working example.

### Increasing context size
In order for LightRAG to work context should be at least 32k tokens. By default Ollama models have context size of 8k. You can achieve this using one of two ways:

#### Increasing the `num_ctx` parameter in Modelfile.

1. Pull the model:
```bash
ollama pull qwen2
```

2. Display the model file:
```bash
ollama show --modelfile qwen2 > Modelfile
```

3. Edit the Modelfile by adding the following line:
```bash
PARAMETER num_ctx 32768
```

4. Create the modified model:
```bash
ollama create -f Modelfile qwen2m
```

#### Setup `num_ctx` via Ollama API.
Tiy can use `llm_model_kwargs` param to configure ollama:

```python
rag = LightRAG(
    working_dir=WORKING_DIR,
    llm_model_func=ollama_model_complete,  # Use Ollama model for text generation
    llm_model_name='your_model_name', # Your model name
    llm_model_kwargs={"options": {"num_ctx": 32768}},
    # Use Ollama embedding function
    embedding_func=EmbeddingFunc(
        embedding_dim=768,
        max_token_size=8192,
        func=lambda texts: ollama_embedding(
            texts,
            embed_model="nomic-embed-text"
        )
    ),
)
```
#### Fully functional example

There fully functional example `examples/lightrag_ollama_demo.py` that utilizes `gemma2:2b` model, runs only 4 requests in parallel and set context size to 32k.

#### Low RAM GPUs

In order to run this experiment on low RAM GPU you should select small model and tune context window (increasing context increase memory consumption). For example, running this ollama example on repurposed mining GPU with 6Gb of RAM required to set context size to 26k while using `gemma2:2b`. It was able to find 197 entities and 19 relations on `book.txt`.

</details>

### Query Param

```python
class QueryParam:
    mode: Literal["local", "global", "hybrid", "naive"] = "global"
    only_need_context: bool = False
    response_type: str = "Multiple Paragraphs"
    # Number of top-k items to retrieve; corresponds to entities in "local" mode and relationships in "global" mode.
    top_k: int = 60
    # Number of tokens for the original chunks.
    max_token_for_text_unit: int = 4000
    # Number of tokens for the relationship descriptions
    max_token_for_global_context: int = 4000
    # Number of tokens for the entity descriptions
    max_token_for_local_context: int = 4000
```

### Batch Insert

```python
# Batch Insert: Insert multiple texts at once
rag.insert(["TEXT1", "TEXT2",...])
```
### Incremental Insert

```python
# Incremental Insert: Insert new documents into an existing LightRAG instance
rag = LightRAG(
     working_dir=WORKING_DIR,
     llm_model_func=llm_model_func,
     embedding_func=EmbeddingFunc(
          embedding_dim=embedding_dimension,
          max_token_size=8192,
          func=embedding_func,
     ),
)

with open("./newText.txt") as f:
    rag.insert(f.read())
```

### Delete Entity

```python
#  Delete Entity: Deleting entities by their names
rag = LightRAG(
     working_dir=WORKING_DIR,
     llm_model_func=llm_model_func,
     embedding_func=EmbeddingFunc(
          embedding_dim=embedding_dimension,
          max_token_size=8192,
          func=embedding_func,
     ),
)

rag.delete_by_entity("Project Gutenberg")
```

### Multi-file Type Support

The `textract` supports reading file types such as TXT, DOCX, PPTX, CSV, and PDF.

```python
import textract

file_path = 'TEXT.pdf'
text_content = textract.process(file_path)

rag.insert(text_content.decode('utf-8'))
```

### Graph Visualization

<details>
<summary> Graph visualization with html </summary>

* The following code can be found in `examples/graph_visual_with_html.py`

```python
import networkx as nx
from pyvis.network import Network

# Load the GraphML file
G = nx.read_graphml('./dickens/graph_chunk_entity_relation.graphml')

# Create a Pyvis network
net = Network(notebook=True)

# Convert NetworkX graph to Pyvis network
net.from_nx(G)

# Save and display the network
net.show('knowledge_graph.html')
```

</details>

<details>
<summary> Graph visualization with Neo4j </summary>

* The following code can be found in `examples/graph_visual_with_neo4j.py`

```python
import os
import json
from lightrag.utils import xml_to_json
from neo4j import GraphDatabase

# Constants
WORKING_DIR = "./dickens"
BATCH_SIZE_NODES = 500
BATCH_SIZE_EDGES = 100

# Neo4j connection credentials
NEO4J_URI = "bolt://localhost:7687"
NEO4J_USERNAME = "neo4j"
NEO4J_PASSWORD = "your_password"

def convert_xml_to_json(xml_path, output_path):
    """Converts XML file to JSON and saves the output."""
    if not os.path.exists(xml_path):
        print(f"Error: File not found - {xml_path}")
        return None

    json_data = xml_to_json(xml_path)
    if json_data:
        with open(output_path, 'w', encoding='utf-8') as f:
            json.dump(json_data, f, ensure_ascii=False, indent=2)
        print(f"JSON file created: {output_path}")
        return json_data
    else:
        print("Failed to create JSON data")
        return None

def process_in_batches(tx, query, data, batch_size):
    """Process data in batches and execute the given query."""
    for i in range(0, len(data), batch_size):
        batch = data[i:i + batch_size]
        tx.run(query, {"nodes": batch} if "nodes" in query else {"edges": batch})

def main():
    # Paths
    xml_file = os.path.join(WORKING_DIR, 'graph_chunk_entity_relation.graphml')
    json_file = os.path.join(WORKING_DIR, 'graph_data.json')

    # Convert XML to JSON
    json_data = convert_xml_to_json(xml_file, json_file)
    if json_data is None:
        return

    # Load nodes and edges
    nodes = json_data.get('nodes', [])
    edges = json_data.get('edges', [])

    # Neo4j queries
    create_nodes_query = """
    UNWIND $nodes AS node
    MERGE (e:Entity {id: node.id})
    SET e.entity_type = node.entity_type,
        e.description = node.description,
        e.source_id = node.source_id,
        e.displayName = node.id
    REMOVE e:Entity
    WITH e, node
    CALL apoc.create.addLabels(e, [node.entity_type]) YIELD node AS labeledNode
    RETURN count(*)
    """

    create_edges_query = """
    UNWIND $edges AS edge
    MATCH (source {id: edge.source})
    MATCH (target {id: edge.target})
    WITH source, target, edge,
         CASE
            WHEN edge.keywords CONTAINS 'lead' THEN 'lead'
            WHEN edge.keywords CONTAINS 'participate' THEN 'participate'
            WHEN edge.keywords CONTAINS 'uses' THEN 'uses'
            WHEN edge.keywords CONTAINS 'located' THEN 'located'
            WHEN edge.keywords CONTAINS 'occurs' THEN 'occurs'
           ELSE REPLACE(SPLIT(edge.keywords, ',')[0], '\"', '')
         END AS relType
    CALL apoc.create.relationship(source, relType, {
      weight: edge.weight,
      description: edge.description,
      keywords: edge.keywords,
      source_id: edge.source_id
    }, target) YIELD rel
    RETURN count(*)
    """

    set_displayname_and_labels_query = """
    MATCH (n)
    SET n.displayName = n.id
    WITH n
    CALL apoc.create.setLabels(n, [n.entity_type]) YIELD node
    RETURN count(*)
    """

    # Create a Neo4j driver
    driver = GraphDatabase.driver(NEO4J_URI, auth=(NEO4J_USERNAME, NEO4J_PASSWORD))

    try:
        # Execute queries in batches
        with driver.session() as session:
            # Insert nodes in batches
            session.execute_write(process_in_batches, create_nodes_query, nodes, BATCH_SIZE_NODES)

            # Insert edges in batches
            session.execute_write(process_in_batches, create_edges_query, edges, BATCH_SIZE_EDGES)

            # Set displayName and labels
            session.run(set_displayname_and_labels_query)

    except Exception as e:
        print(f"Error occurred: {e}")

    finally:
        driver.close()

if __name__ == "__main__":
    main()
```

</details>

## API Server Implementation

LightRAG also provides a FastAPI-based server implementation for RESTful API access to RAG operations. This allows you to run LightRAG as a service and interact with it through HTTP requests.

### Setting up the API Server
<details>
<summary>Click to expand setup instructions</summary>

1. First, ensure you have the required dependencies:
```bash
pip install fastapi uvicorn pydantic
```

2. Set up your environment variables:
```bash
export RAG_DIR="your_index_directory"  # Optional: Defaults to "index_default"
export OPENAI_BASE_URL="Your OpenAI API base URL"  # Optional: Defaults to "https://api.openai.com/v1"
export OPENAI_API_KEY="Your OpenAI API key"  # Required
export LLM_MODEL="Your LLM model" # Optional: Defaults to "gpt-4o-mini"
export EMBEDDING_MODEL="Your embedding model" # Optional: Defaults to "text-embedding-3-large"
```

3. Run the API server:
```bash
python examples/lightrag_api_openai_compatible_demo.py
```

The server will start on `http://0.0.0.0:8020`.
</details>

### API Endpoints

The API server provides the following endpoints:

#### 1. Query Endpoint
<details>
<summary>Click to view Query endpoint details</summary>

- **URL:** `/query`
- **Method:** POST
- **Body:**
```json
{
    "query": "Your question here",
    "mode": "hybrid",  // Can be "naive", "local", "global", or "hybrid"
    "only_need_context": true // Optional: Defaults to false, if true, only the referenced context will be returned, otherwise the llm answer will be returned
}
```
- **Example:**
```bash
curl -X POST "http://127.0.0.1:8020/query" \
     -H "Content-Type: application/json" \
     -d '{"query": "What are the main themes?", "mode": "hybrid"}'
```
</details>

#### 2. Insert Text Endpoint
<details>
<summary>Click to view Insert Text endpoint details</summary>

- **URL:** `/insert`
- **Method:** POST
- **Body:**
```json
{
    "text": "Your text content here"
}
```
- **Example:**
```bash
curl -X POST "http://127.0.0.1:8020/insert" \
     -H "Content-Type: application/json" \
     -d '{"text": "Content to be inserted into RAG"}'
```
</details>

#### 3. Insert File Endpoint
<details>
<summary>Click to view Insert File endpoint details</summary>

- **URL:** `/insert_file`
- **Method:** POST
- **Body:**
```json
{
    "file_path": "path/to/your/file.txt"
}
```
- **Example:**
```bash
curl -X POST "http://127.0.0.1:8020/insert_file" \
     -H "Content-Type: application/json" \
     -d '{"file_path": "./book.txt"}'
```
</details>

#### 4. Health Check Endpoint
<details>
<summary>Click to view Health Check endpoint details</summary>

- **URL:** `/health`
- **Method:** GET
- **Example:**
```bash
curl -X GET "http://127.0.0.1:8020/health"
```
</details>

### Configuration

The API server can be configured using environment variables:
- `RAG_DIR`: Directory for storing the RAG index (default: "index_default")
- API keys and base URLs should be configured in the code for your specific LLM and embedding model providers

### Error Handling
<details>
<summary>Click to view error handling details</summary>

The API includes comprehensive error handling:
- File not found errors (404)
- Processing errors (500)
- Supports multiple file encodings (UTF-8 and GBK)
</details>

## Evaluation
### Dataset
The dataset used in LightRAG can be downloaded from [TommyChien/UltraDomain](https://huggingface.co/datasets/TommyChien/UltraDomain).

### Generate Query
LightRAG uses the following prompt to generate high-level queries, with the corresponding code in `example/generate_query.py`.

<details>
<summary> Prompt </summary>

```python
Given the following description of a dataset:

{description}

Please identify 5 potential users who would engage with this dataset. For each user, list 5 tasks they would perform with this dataset. Then, for each (user, task) combination, generate 5 questions that require a high-level understanding of the entire dataset.

Output the results in the following structure:
- User 1: [user description]
    - Task 1: [task description]
        - Question 1:
        - Question 2:
        - Question 3:
        - Question 4:
        - Question 5:
    - Task 2: [task description]
        ...
    - Task 5: [task description]
- User 2: [user description]
    ...
- User 5: [user description]
    ...
```
</details>

 ### Batch Eval
To evaluate the performance of two RAG systems on high-level queries, LightRAG uses the following prompt, with the specific code available in `example/batch_eval.py`.

<details>
<summary> Prompt </summary>

```python
---Role---
You are an expert tasked with evaluating two answers to the same question based on three criteria: **Comprehensiveness**, **Diversity**, and **Empowerment**.
---Goal---
You will evaluate two answers to the same question based on three criteria: **Comprehensiveness**, **Diversity**, and **Empowerment**.

- **Comprehensiveness**: How much detail does the answer provide to cover all aspects and details of the question?
- **Diversity**: How varied and rich is the answer in providing different perspectives and insights on the question?
- **Empowerment**: How well does the answer help the reader understand and make informed judgments about the topic?

For each criterion, choose the better answer (either Answer 1 or Answer 2) and explain why. Then, select an overall winner based on these three categories.

Here is the question:
{query}

Here are the two answers:

**Answer 1:**
{answer1}

**Answer 2:**
{answer2}

Evaluate both answers using the three criteria listed above and provide detailed explanations for each criterion.

Output your evaluation in the following JSON format:

{{
    "Comprehensiveness": {{
        "Winner": "[Answer 1 or Answer 2]",
        "Explanation": "[Provide explanation here]"
    }},
    "Empowerment": {{
        "Winner": "[Answer 1 or Answer 2]",
        "Explanation": "[Provide explanation here]"
    }},
    "Overall Winner": {{
        "Winner": "[Answer 1 or Answer 2]",
        "Explanation": "[Summarize why this answer is the overall winner based on the three criteria]"
    }}
}}
```
</details>

### Overall Performance Table
|                      | **Agriculture**         |                       | **CS**                |                       | **Legal**             |                       | **Mix**               |                       |
|----------------------|-------------------------|-----------------------|-----------------------|-----------------------|-----------------------|-----------------------|-----------------------|-----------------------|
|                      | NaiveRAG                | **LightRAG**          | NaiveRAG              | **LightRAG**          | NaiveRAG              | **LightRAG**          | NaiveRAG              | **LightRAG**          |
| **Comprehensiveness** | 32.4%                  | **67.6%**             | 38.4%                | **61.6%**             | 16.4%                | **83.6%**             | 38.8%                | **61.2%**             |
| **Diversity**         | 23.6%                  | **76.4%**             | 38.0%                | **62.0%**             | 13.6%                | **86.4%**             | 32.4%                | **67.6%**             |
| **Empowerment**       | 32.4%                  | **67.6%**             | 38.8%                | **61.2%**             | 16.4%                | **83.6%**             | 42.8%                | **57.2%**             |
| **Overall**           | 32.4%                  | **67.6%**             | 38.8%                | **61.2%**             | 15.2%                | **84.8%**             | 40.0%                | **60.0%**             |
|                      | RQ-RAG                  | **LightRAG**          | RQ-RAG               | **LightRAG**          | RQ-RAG               | **LightRAG**          | RQ-RAG               | **LightRAG**          |
| **Comprehensiveness** | 31.6%                  | **68.4%**             | 38.8%                | **61.2%**             | 15.2%                | **84.8%**             | 39.2%                | **60.8%**             |
| **Diversity**         | 29.2%                  | **70.8%**             | 39.2%                | **60.8%**             | 11.6%                | **88.4%**             | 30.8%                | **69.2%**             |
| **Empowerment**       | 31.6%                  | **68.4%**             | 36.4%                | **63.6%**             | 15.2%                | **84.8%**             | 42.4%                | **57.6%**             |
| **Overall**           | 32.4%                  | **67.6%**             | 38.0%                | **62.0%**             | 14.4%                | **85.6%**             | 40.0%                | **60.0%**             |
|                      | HyDE                    | **LightRAG**          | HyDE                 | **LightRAG**          | HyDE                 | **LightRAG**          | HyDE                 | **LightRAG**          |
| **Comprehensiveness** | 26.0%                  | **74.0%**             | 41.6%                | **58.4%**             | 26.8%                | **73.2%**             | 40.4%                | **59.6%**             |
| **Diversity**         | 24.0%                  | **76.0%**             | 38.8%                | **61.2%**             | 20.0%                | **80.0%**             | 32.4%                | **67.6%**             |
| **Empowerment**       | 25.2%                  | **74.8%**             | 40.8%                | **59.2%**             | 26.0%                | **74.0%**             | 46.0%                | **54.0%**             |
| **Overall**           | 24.8%                  | **75.2%**             | 41.6%                | **58.4%**             | 26.4%                | **73.6%**             | 42.4%                | **57.6%**             |
|                      | GraphRAG                | **LightRAG**          | GraphRAG             | **LightRAG**          | GraphRAG             | **LightRAG**          | GraphRAG             | **LightRAG**          |
| **Comprehensiveness** | 45.6%                  | **54.4%**             | 48.4%                | **51.6%**             | 48.4%                | **51.6%**             | **50.4%**            | 49.6%                |
| **Diversity**         | 22.8%                  | **77.2%**             | 40.8%                | **59.2%**             | 26.4%                | **73.6%**             | 36.0%                | **64.0%**             |
| **Empowerment**       | 41.2%                  | **58.8%**             | 45.2%                | **54.8%**             | 43.6%                | **56.4%**             | **50.8%**            | 49.2%                |
| **Overall**           | 45.2%                  | **54.8%**             | 48.0%                | **52.0%**             | 47.2%                | **52.8%**             | **50.4%**            | 49.6%                |

## Reproduce
All the code can be found in the `./reproduce` directory.

### Step-0 Extract Unique Contexts
First, we need to extract unique contexts in the datasets.

<details>
<summary> Code </summary>

```python
def extract_unique_contexts(input_directory, output_directory):

    os.makedirs(output_directory, exist_ok=True)

    jsonl_files = glob.glob(os.path.join(input_directory, '*.jsonl'))
    print(f"Found {len(jsonl_files)} JSONL files.")

    for file_path in jsonl_files:
        filename = os.path.basename(file_path)
        name, ext = os.path.splitext(filename)
        output_filename = f"{name}_unique_contexts.json"
        output_path = os.path.join(output_directory, output_filename)

        unique_contexts_dict = {}

        print(f"Processing file: {filename}")

        try:
            with open(file_path, 'r', encoding='utf-8') as infile:
                for line_number, line in enumerate(infile, start=1):
                    line = line.strip()
                    if not line:
                        continue
                    try:
                        json_obj = json.loads(line)
                        context = json_obj.get('context')
                        if context and context not in unique_contexts_dict:
                            unique_contexts_dict[context] = None
                    except json.JSONDecodeError as e:
                        print(f"JSON decoding error in file {filename} at line {line_number}: {e}")
        except FileNotFoundError:
            print(f"File not found: {filename}")
            continue
        except Exception as e:
            print(f"An error occurred while processing file {filename}: {e}")
            continue

        unique_contexts_list = list(unique_contexts_dict.keys())
        print(f"There are {len(unique_contexts_list)} unique `context` entries in the file {filename}.")

        try:
            with open(output_path, 'w', encoding='utf-8') as outfile:
                json.dump(unique_contexts_list, outfile, ensure_ascii=False, indent=4)
            print(f"Unique `context` entries have been saved to: {output_filename}")
        except Exception as e:
            print(f"An error occurred while saving to the file {output_filename}: {e}")

    print("All files have been processed.")

```
</details>

### Step-1 Insert Contexts
For the extracted contexts, we insert them into the LightRAG system.

<details>
<summary> Code </summary>

```python
def insert_text(rag, file_path):
    with open(file_path, mode='r') as f:
        unique_contexts = json.load(f)

    retries = 0
    max_retries = 3
    while retries < max_retries:
        try:
            rag.insert(unique_contexts)
            break
        except Exception as e:
            retries += 1
            print(f"Insertion failed, retrying ({retries}/{max_retries}), error: {e}")
            time.sleep(10)
    if retries == max_retries:
        print("Insertion failed after exceeding the maximum number of retries")
```
</details>

### Step-2 Generate Queries

We extract tokens from the first and the second half of each context in the dataset, then combine them as dataset descriptions to generate queries.

<details>
<summary> Code </summary>

```python
tokenizer = GPT2Tokenizer.from_pretrained('gpt2')

def get_summary(context, tot_tokens=2000):
    tokens = tokenizer.tokenize(context)
    half_tokens = tot_tokens // 2

    start_tokens = tokens[1000:1000 + half_tokens]
    end_tokens = tokens[-(1000 + half_tokens):1000]

    summary_tokens = start_tokens + end_tokens
    summary = tokenizer.convert_tokens_to_string(summary_tokens)

    return summary
```
</details>

### Step-3 Query
For the queries generated in Step-2, we will extract them and query LightRAG.

<details>
<summary> Code </summary>

```python
def extract_queries(file_path):
    with open(file_path, 'r') as f:
        data = f.read()

    data = data.replace('**', '')

    queries = re.findall(r'- Question \d+: (.+)', data)

    return queries
```
</details>

## Code Structure

```python
.
├── examples
│   ├── batch_eval.py
│   ├── generate_query.py
│   ├── graph_visual_with_html.py
│   ├── graph_visual_with_neo4j.py
│   ├── lightrag_api_openai_compatible_demo.py
│   ├── lightrag_azure_openai_demo.py
│   ├── lightrag_bedrock_demo.py
│   ├── lightrag_hf_demo.py
│   ├── lightrag_lmdeploy_demo.py
│   ├── lightrag_ollama_demo.py
│   ├── lightrag_openai_compatible_demo.py
│   ├── lightrag_openai_demo.py
│   ├── lightrag_siliconcloud_demo.py
│   └── vram_management_demo.py
├── lightrag
│   ├── kg
│   │   ├── __init__.py
│   │   └── neo4j_impl.py
│   ├── __init__.py
│   ├── base.py
│   ├── lightrag.py
│   ├── llm.py
│   ├── operate.py
│   ├── prompt.py
│   ├── storage.py
│   └── utils.py
├── reproduce
│   ├── Step_0.py
│   ├── Step_1_openai_compatible.py
│   ├── Step_1.py
│   ├── Step_2.py
│   ├── Step_3_openai_compatible.py
│   └── Step_3.py
├── .gitignore
├── .pre-commit-config.yaml
├── Dockerfile
├── get_all_edges_nx.py
├── LICENSE
├── README.md
├── requirements.txt
<<<<<<< HEAD
└── setup.py
|__ index.py
|__ query.py
```

## Citation
=======
├── setup.py
├── test_neo4j.py
└── test.py
```

## Star History

<a href="https://star-history.com/#HKUDS/LightRAG&Date">
 <picture>
   <source media="(prefers-color-scheme: dark)" srcset="https://api.star-history.com/svg?repos=HKUDS/LightRAG&type=Date&theme=dark" />
   <source media="(prefers-color-scheme: light)" srcset="https://api.star-history.com/svg?repos=HKUDS/LightRAG&type=Date" />
   <img alt="Star History Chart" src="https://api.star-history.com/svg?repos=HKUDS/LightRAG&type=Date" />
 </picture>
</a>

## Contribution

Thank you to all our contributors!

<a href="https://github.com/HKUDS/LightRAG/graphs/contributors">
  <img src="https://contrib.rocks/image?repo=HKUDS/LightRAG" />
</a>

## 🌟Citation
>>>>>>> 186cd34a

```python
@article{guo2024lightrag,
title={LightRAG: Simple and Fast Retrieval-Augmented Generation},
author={Zirui Guo and Lianghao Xia and Yanhua Yu and Tu Ao and Chao Huang},
year={2024},
eprint={2410.05779},
archivePrefix={arXiv},
primaryClass={cs.IR}
}
<<<<<<< HEAD
```
=======
```
**Thank you for your interest in our work!**
>>>>>>> 186cd34a
<|MERGE_RESOLUTION|>--- conflicted
+++ resolved
@@ -908,14 +908,6 @@
 ├── LICENSE
 ├── README.md
 ├── requirements.txt
-<<<<<<< HEAD
-└── setup.py
-|__ index.py
-|__ query.py
-```
-
-## Citation
-=======
 ├── setup.py
 ├── test_neo4j.py
 └── test.py
@@ -940,7 +932,6 @@
 </a>
 
 ## 🌟Citation
->>>>>>> 186cd34a
 
 ```python
 @article{guo2024lightrag,
@@ -951,9 +942,5 @@
 archivePrefix={arXiv},
 primaryClass={cs.IR}
 }
-<<<<<<< HEAD
-```
-=======
-```
-**Thank you for your interest in our work!**
->>>>>>> 186cd34a
+```
+**Thank you for your interest in our work!**