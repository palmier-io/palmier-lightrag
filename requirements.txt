accelerate
aioboto3
aiohttp
<<<<<<< HEAD
fastapi
# lmdeploy[all]

# Palmier
fastapi-versioning
=======

# database packages
>>>>>>> 186cd34a
graspologic
hnswlib
nano-vectordb
neo4j
nest_asyncio
networkx
ollama
openai
<<<<<<< HEAD
pygments
=======
oracledb
>>>>>>> 186cd34a
pyvis
tenacity
# lmdeploy[all]

# LLM packages
tiktoken
torch
transformers
<<<<<<< HEAD
tree-sitter==0.21.3
tree_sitter_languages==1.10.2
uvicorn
=======
>>>>>>> 186cd34a
xxhash<|MERGE_RESOLUTION|>--- conflicted
+++ resolved
@@ -1,16 +1,8 @@
 accelerate
 aioboto3
 aiohttp
-<<<<<<< HEAD
-fastapi
-# lmdeploy[all]
-
-# Palmier
-fastapi-versioning
-=======
 
 # database packages
->>>>>>> 186cd34a
 graspologic
 hnswlib
 nano-vectordb
@@ -19,11 +11,7 @@
 networkx
 ollama
 openai
-<<<<<<< HEAD
-pygments
-=======
 oracledb
->>>>>>> 186cd34a
 pyvis
 tenacity
 # lmdeploy[all]
@@ -32,10 +20,7 @@
 tiktoken
 torch
 transformers
-<<<<<<< HEAD
 tree-sitter==0.21.3
 tree_sitter_languages==1.10.2
 uvicorn
-=======
->>>>>>> 186cd34a
 xxhash