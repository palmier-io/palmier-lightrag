--- conflicted
+++ resolved
@@ -13,12 +13,9 @@
 ollama
 openai
 oracledb
-<<<<<<< HEAD
 pygments
-=======
 pymilvus
 pymongo
->>>>>>> 11d84403
 pyvis
 qdrant-client
 supabase
