--- conflicted
+++ resolved
@@ -25,14 +25,8 @@
     retry_if_exception_type,
 )
 from transformers import AutoTokenizer, AutoModelForCausalLM
-<<<<<<< HEAD
-import torch
-from pydantic import BaseModel, Field
-from typing import List, Dict, Callable, Any
-from .base import BaseKVStorage
-from .utils import compute_args_hash, wrap_embedding_func_with_attrs
+
 from anthropic import AsyncAnthropic
-=======
 
 from .utils import (
     wrap_embedding_func_with_attrs,
@@ -46,7 +40,6 @@
     from typing import AsyncIterator
 else:
     from collections.abc import AsyncIterator
->>>>>>> 11d84403
 
 os.environ["TOKENIZERS_PARALLELISM"] = "false"
 
@@ -166,18 +159,12 @@
         os.environ["ANTHROPIC_API_KEY"] = api_key
 
     anthropic_client = AsyncAnthropic()
-    hashing_kv: BaseKVStorage = kwargs.pop("hashing_kv", None)
+    kwargs.pop("hashing_kv", None)
     messages = []
     if system_prompt:
         messages.append({"role": "system", "content": system_prompt})
     messages.extend(history_messages)
     messages.append({"role": "user", "content": prompt})
-
-    if hashing_kv is not None:
-        args_hash = compute_args_hash(model, messages)
-        if_cache_return = await hashing_kv.get_by_id(args_hash)
-        if if_cache_return is not None:
-            return if_cache_return["return"]
 
     # Convert messages to Anthropic format
     anthropic_messages = []
@@ -199,11 +186,6 @@
         max_tokens=kwargs.pop("max_tokens", 8192),
         **kwargs,
     )
-
-    if hashing_kv is not None:
-        await hashing_kv.upsert(
-            {args_hash: {"return": response.content[0].text, "model": model}}
-        )
     return response.content[0].text
 
 
@@ -594,14 +576,17 @@
 async def azure_openai_complete(
     prompt, system_prompt=None, history_messages=[], keyword_extraction=False, **kwargs
 ) -> str:
-<<<<<<< HEAD
-    return await azure_openai_complete_if_cache(
+    keyword_extraction = kwargs.pop("keyword_extraction", None)
+    result = await azure_openai_complete_if_cache(
         "gpt-4o-mini",
         prompt,
         system_prompt=system_prompt,
         history_messages=history_messages,
         **kwargs,
     )
+    if keyword_extraction:  # TODO: use JSON API
+        return locate_json_string_body_from_string(result)
+    return result
 
 
 async def anthropic_complete(
@@ -609,11 +594,19 @@
 ) -> str:
     return await anthropic_complete_if_cache(
         "claude-3-5-sonnet-20241022",
-=======
+        prompt,
+        system_prompt=system_prompt,
+        history_messages=history_messages,
+        **kwargs,
+    )
+
+
+async def azure_openai_complete(
+    prompt, system_prompt=None, history_messages=[], keyword_extraction=False, **kwargs
+) -> str:
     keyword_extraction = kwargs.pop("keyword_extraction", None)
     result = await azure_openai_complete_if_cache(
         "conversation-4o-mini",
->>>>>>> 11d84403
         prompt,
         system_prompt=system_prompt,
         history_messages=history_messages,
