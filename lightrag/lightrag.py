import asyncio
import os
from tqdm.asyncio import tqdm as tqdm_async
from dataclasses import asdict, dataclass, field
from datetime import datetime
from functools import partial
from typing import Type, cast, Optional
import shutil
from .llm import (
    gpt_4o_mini_complete,
    openai_embedding,
)
from .operate import (
    chunking_by_token_size,
    extract_entities,
<<<<<<< HEAD
    delete_by_chunk_ids,
    local_query,
    global_query,
    hybrid_query,
=======
    # local_query,global_query,hybrid_query,
    kg_query,
>>>>>>> 11d84403
    naive_query,
)

from .utils import (
    EmbeddingFunc,
    compute_mdhash_id,
    limit_async_func_call,
    convert_response_to_json,
    logger,
    set_logger,
)
from .base import (
    BaseGraphStorage,
    StorageNameSpace,
    QueryParam,
)

from .storage import (
    JsonKVStorage,
    NanoVectorDBStorage,
    NetworkXStorage,
)

<<<<<<< HEAD
from .palmier_storage import (
    SupabaseChunksStorage,
    S3DocsStorage,
    QdrantStorage,
    NeptuneCypherStorage,
)

from .chunking import (
    CodeChunker,
    get_language_from_file,
    traverse_directory,
    FILES_TO_IGNORE,
    SUPPORT_LANGUAGES,
)

from .kg.neo4j_impl import Neo4JStorage

from .kg.oracle_impl import OracleKVStorage, OracleGraphStorage, OracleVectorDBStorage

=======
>>>>>>> 11d84403
# future KG integrations

# from .kg.ArangoDB_impl import (
#     GraphStorage as ArangoDBStorage
# )


def lazy_external_import(module_name: str, class_name: str):
    """Lazily import an external module and return a class from it."""

    def import_class():
        import importlib

        # Import the module using importlib
        module = importlib.import_module(module_name)

        # Get the class from the module
        return getattr(module, class_name)

    # Return the import_class function itself, not its result
    return import_class


Neo4JStorage = lazy_external_import(".kg.neo4j_impl", "Neo4JStorage")
OracleKVStorage = lazy_external_import(".kg.oracle_impl", "OracleKVStorage")
OracleGraphStorage = lazy_external_import(".kg.oracle_impl", "OracleGraphStorage")
OracleVectorDBStorage = lazy_external_import(".kg.oracle_impl", "OracleVectorDBStorage")
MilvusVectorDBStorge = lazy_external_import(".kg.milvus_impl", "MilvusVectorDBStorge")
MongoKVStorage = lazy_external_import(".kg.mongo_impl", "MongoKVStorage")


def always_get_an_event_loop() -> asyncio.AbstractEventLoop:
    """
    Ensure that there is always an event loop available.

    This function tries to get the current event loop. If the current event loop is closed or does not exist,
    it creates a new event loop and sets it as the current event loop.

    Returns:
        asyncio.AbstractEventLoop: The current or newly created event loop.
    """
    try:
        # Try to get the current event loop
        current_loop = asyncio.get_event_loop()
        if current_loop.is_closed():
            raise RuntimeError("Event loop is closed.")
        return current_loop

    except RuntimeError:
        # If no event loop exists or it is closed, create a new one
        logger.info("Creating a new event loop in main thread.")
        new_loop = asyncio.new_event_loop()
        asyncio.set_event_loop(new_loop)
        return new_loop


@dataclass
class LightRAG:
    working_dir: str = field(
        default_factory=lambda: f"./lightrag_cache_{datetime.now().strftime('%Y-%m-%d-%H:%M:%S')}"
    )
<<<<<<< HEAD

    environment: str = field(default="dev")

    # storage
=======
    # Default not to use embedding cache
    embedding_cache_config: dict = field(
        default_factory=lambda: {
            "enabled": False,
            "similarity_threshold": 0.95,
            "use_llm_check": False,
        }
    )
    kv_storage: str = field(default="JsonKVStorage")
>>>>>>> 11d84403
    vector_storage: str = field(default="NanoVectorDBStorage")
    graph_storage: str = field(default="NetworkXStorage")

    docs_storage: str = field(default="JsonKVStorage")
    chunks_storage: str = field(default="JsonKVStorage")
    llm_response_cache_storage: str = field(default="JsonKVStorage")

    current_log_level = logger.level
    log_level: str = field(default=current_log_level)

    # text chunking
    chunk_token_size: int = 800
    chunk_overlap_token_size: int = 100
    tiktoken_model_name: str = "gpt-4o-mini"
    chunk_summary_enabled: bool = False

    # entity extraction
    entity_extract_max_gleaning: int = 1
    entity_summary_to_max_tokens: int = 500

    # node embedding
    node_embedding_algorithm: str = "node2vec"
    node2vec_params: dict = field(
        default_factory=lambda: {
            "dimensions": 1536,
            "num_walks": 10,
            "walk_length": 40,
            "window_size": 2,
            "iterations": 3,
            "random_seed": 3,
        }
    )

    # embedding_func: EmbeddingFunc = field(default_factory=lambda:hf_embedding)
    embedding_func: EmbeddingFunc = field(default_factory=lambda: openai_embedding)
    embedding_batch_num: int = 32
    embedding_func_max_async: int = 16

    # LLM
    llm_model_func: callable = gpt_4o_mini_complete  # hf_model_complete#
    llm_model_name: str = "meta-llama/Llama-3.2-1B-Instruct"  #'meta-llama/Llama-3.2-1B'#'google/gemma-2-2b-it'
    llm_model_max_token_size: int = 32768
    llm_model_max_async: int = 16
    llm_model_kwargs: dict = field(default_factory=dict)

    # storage
    vector_db_storage_cls_kwargs: dict = field(default_factory=dict)

    enable_llm_cache: bool = True

    # extension
    addon_params: dict = field(default_factory=dict)
    storage_params: dict = field(default_factory=dict)
    convert_response_to_json_func: callable = convert_response_to_json

    def __post_init__(self):
        log_file = os.path.join("lightrag.log")
        set_logger(log_file)
        logger.setLevel(self.log_level)

        logger.info(f"Logger initialized for working directory: {self.working_dir}")

        _print_config = ",\n  ".join([f"{k} = {v}" for k, v in asdict(self).items()])
        logger.debug(f"LightRAG init with param:\n  {_print_config}\n")

        # Initialize storage classes with parameters from storage_params
        storage_classes = self._get_storage_class()

        # Helper function to get storage class with params
        def get_storage_with_params(storage_name: str) -> Type:
            storage_cls = storage_classes[storage_name]
            storage_params = self.storage_params.get(storage_name, {})
            return partial(storage_cls, **storage_params)

        # Initialize all storage classes with their specific params
        self.docs_storage_cls = get_storage_with_params(self.docs_storage)
        self.chunks_storage_cls = get_storage_with_params(self.chunks_storage)
        self.llm_response_cache_storage_cls = get_storage_with_params(
            self.llm_response_cache_storage
        )
        self.vector_db_storage_cls = get_storage_with_params(self.vector_storage)
        self.graph_storage_cls = get_storage_with_params(self.graph_storage)

        if not os.path.exists(self.working_dir):
            logger.info(f"Creating working directory {self.working_dir}")
            os.makedirs(self.working_dir)

        self.llm_response_cache = (
            self.llm_response_cache_storage_cls(
                namespace="llm_response_cache",
                global_config=asdict(self),
                embedding_func=None,
            )
            if self.enable_llm_cache
            else None
        )
        self.embedding_func = limit_async_func_call(self.embedding_func_max_async)(
            self.embedding_func
        )

        ####
        # add embedding func by walter
        ####
        self.full_docs = self.docs_storage_cls(
            namespace="full_docs",
            global_config=asdict(self),
            embedding_func=self.embedding_func,
        )
        self.text_chunks = self.chunks_storage_cls(
            namespace="text_chunks",
            global_config=asdict(self),
            embedding_func=self.embedding_func,
        )
        self.chunk_entity_relation_graph = self.graph_storage_cls(
            namespace="chunk_entity_relation",
            global_config=asdict(self),
            # embedding_func=self.embedding_func,
        )
        ####
        # add embedding func by walter over
        ####

        self.entities_vdb = self.vector_db_storage_cls(
            namespace="entities",
            global_config=asdict(self),
            embedding_func=self.embedding_func,
            meta_fields={"entity_name"},
        )
        self.relationships_vdb = self.vector_db_storage_cls(
            namespace="relationships",
            global_config=asdict(self),
            embedding_func=self.embedding_func,
            meta_fields={"src_id", "tgt_id"},
        )
        self.chunks_vdb = self.vector_db_storage_cls(
            namespace="chunks",
            global_config=asdict(self),
            embedding_func=self.embedding_func,
        )

        self.llm_model_func = limit_async_func_call(self.llm_model_max_async)(
            partial(
                self.llm_model_func,
                hashing_kv=self.llm_response_cache,
                **self.llm_model_kwargs,
            )
        )

    def _get_storage_class(self) -> Type[BaseGraphStorage]:
        return {
            # kv storage
            "JsonKVStorage": JsonKVStorage,
            "OracleKVStorage": OracleKVStorage,
<<<<<<< HEAD
            "SupabaseChunksStorage": SupabaseChunksStorage,
            "S3DocsStorage": S3DocsStorage,
            # vector storage
            "NanoVectorDBStorage": NanoVectorDBStorage,
            "OracleVectorDBStorage": OracleVectorDBStorage,
            "QdrantStorage": QdrantStorage,
=======
            "MongoKVStorage": MongoKVStorage,
            # vector storage
            "NanoVectorDBStorage": NanoVectorDBStorage,
            "OracleVectorDBStorage": OracleVectorDBStorage,
            "MilvusVectorDBStorge": MilvusVectorDBStorge,
>>>>>>> 11d84403
            # graph storage
            "NetworkXStorage": NetworkXStorage,
            "Neo4JStorage": Neo4JStorage,
            "OracleGraphStorage": OracleGraphStorage,
            "NeptuneCypherStorage": NeptuneCypherStorage,
            # "ArangoDBStorage": ArangoDBStorage
        }

    def insert_files(self, directory: str, file_paths: Optional[list[str]] = None):
        """
        Palmier Specific - inserting file(s) to the knowledge graph

        Input:
        - directory: the directory where the github repository is downloaded to
        - file_paths [optional]: a list of full file paths to insert. If not provided, the function will traverse the directory and insert all files.
        """
        loop = always_get_an_event_loop()
        return loop.run_until_complete(self.ainsert_files(directory, file_paths))

    async def ainsert_files(
        self, directory: str, file_paths: Optional[list[str]] = None
    ):
        """Palmier Specific - inserting file(s) to the knowledge graph"""
        update_storage = False
        try:
            code_chunker = CodeChunker(
                directory,
                target_tokens=self.chunk_token_size,
                overlap_token_size=self.chunk_overlap_token_size,
                tiktoken_model=self.tiktoken_model_name,
                summary_enabled=self.chunk_summary_enabled,
            )

            if file_paths is None:
                logger.info(
                    f"[Traversing] No file provided to ainsert_files, traversing {directory}"
                )
                file_paths = traverse_directory(directory)

            # Create a new document for each file
            logger.info(
                f"[Filtering] processing {len(file_paths)} files at {directory}"
            )
            new_docs = {}
            for full_file_path in file_paths:
                # Filter out unwanted/unsupported files
                if any(full_file_path.endswith(ext) for ext in FILES_TO_IGNORE):
                    continue
                language = get_language_from_file(full_file_path)
                if language != "text only" and language not in SUPPORT_LANGUAGES:
                    continue

                with open(full_file_path, "r") as f:
                    content = f.read()

                relative_file_path = os.path.relpath(full_file_path, directory)
                # use hash(file_path) as doc_id
                new_docs[
                    compute_mdhash_id(relative_file_path.strip(), prefix="doc-")
                ] = {
                    "file_path": relative_file_path,
                    "language": language,
                    "content": content,
                }

            update_storage = True
            logger.info(f"[New Docs] upserting {len(new_docs)} docs")
            await self.full_docs.upsert(new_docs)

            # Chunking by either tree-sitter or token size
            logger.info(f"[Chunking] chunking {len(new_docs)} docs")
            new_chunks = {}
            for doc_key, doc in new_docs.items():
                chunks = {
                    # use hash(content) as chunk_id
                    compute_mdhash_id(dp["content"], prefix="chunk-"): {
                        **dp,
                        "full_doc_id": doc_key,
                    }
                    for dp in code_chunker.chunk_file(doc["file_path"], doc["content"])
                }
                new_chunks.update(chunks)

            # Get all exsiting chunks belonging to new docs
            previous_chunks = await self.text_chunks.get_by_field(
                "full_doc_id", list(new_docs.keys())
            )

            # Filter out chunks that have new content
            _add_chunks_keys = set(new_chunks.keys()) - set(previous_chunks.keys())

            # Filter out outdated chunks
            _remove_chunks_keys = set(previous_chunks.keys()) - set(new_chunks.keys())

            # Filter out chunks that only need metadata update (no content change)
            _update_chunks_keys = set(previous_chunks.keys()) - set(_remove_chunks_keys)

            adding_chunks = {
                k: v for k, v in new_chunks.items() if k in _add_chunks_keys
            }

            updating_chunks = {
                k: v for k, v in new_chunks.items() if k in _update_chunks_keys
            }

            if not len(_add_chunks_keys):
                logger.warning("All chunks are already in the storage")
                return
            else:
                logger.info(f"[New Chunks] inserting {len(adding_chunks)} chunks")
                await self.chunks_vdb.upsert(adding_chunks)
                await self.text_chunks.upsert(adding_chunks)

            logger.info("[Entity Extraction]...")
            await self.chunk_entity_relation_graph.create_index()
            maybe_new_kg = await extract_entities(
                adding_chunks,
                knowledge_graph_inst=self.chunk_entity_relation_graph,
                entity_vdb=self.entities_vdb,
                relationships_vdb=self.relationships_vdb,
                global_config=asdict(self),
            )
            if maybe_new_kg is None:
                logger.warning("No new entities and relationships found")
                return
            self.chunk_entity_relation_graph = maybe_new_kg

            if len(updating_chunks) > 0:
                logger.info(
                    f"[Update Chunks] updating {len(updating_chunks)} chunk metadata"
                )
                await self.chunks_vdb.upsert(updating_chunks)
                await self.text_chunks.upsert(updating_chunks)

            if len(_remove_chunks_keys) > 0:
                logger.info(
                    f"[Remove Chunks] removing {len(_remove_chunks_keys)} outdated chunks"
                )
                await delete_by_chunk_ids(
                    list(_remove_chunks_keys),
                    self.chunk_entity_relation_graph,
                    self.entities_vdb,
                    self.relationships_vdb,
                    self.chunks_vdb,
                    self.text_chunks,
                )

        finally:
            if update_storage:
                await self._insert_done()

    def delete_files(self, directory: str, file_paths: list[str]):
        """
        Palmier Specific - deleting file(s) from the knowledge graph

        Input:
        - directory: the directory where the github repository is downloaded to
        - file_paths: a list of full file paths to delete
        """
        loop = always_get_an_event_loop()
        return loop.run_until_complete(self.adelete_files(directory, file_paths))

    async def adelete_files(self, directory: str, file_paths: list[str]):
        update_storage = False
        try:
            relative_file_paths = [
                file_path.replace(directory, "") for file_path in file_paths
            ]
            all_docs = await self.full_docs.get_by_field(
                "file_path", relative_file_paths
            )

            if not len(all_docs):
                logger.warning("Docs are not found in the storage")
                return

            update_storage = True

            all_chunks = await self.text_chunks.get_by_field(
                "full_doc_id", list(all_docs.keys())
            )

            # Delete chunks
            logger.info(f"[Remove Chunks] removing {len(all_chunks)} chunks")
            await delete_by_chunk_ids(
                list(all_chunks.keys()),
                self.chunk_entity_relation_graph,
                self.entities_vdb,
                self.relationships_vdb,
                self.chunks_vdb,
                self.text_chunks,
            )

            # Delete docs
            logger.info(f"[Remove Docs] removing {len(all_docs)} docs")
            await self.full_docs.delete_by_ids(list(all_docs.keys()))
        finally:
            if update_storage:
                await self._delete_done()

    def insert(self, string_or_strings):
        loop = always_get_an_event_loop()
        return loop.run_until_complete(self.ainsert(string_or_strings))

    async def ainsert(self, string_or_strings):
        update_storage = False
        try:
            if isinstance(string_or_strings, str):
                string_or_strings = [string_or_strings]

            new_docs = {
                compute_mdhash_id(c.strip(), prefix="doc-"): {"content": c.strip()}
                for c in string_or_strings
            }
            _add_doc_keys = await self.full_docs.filter_keys(list(new_docs.keys()))
            new_docs = {k: v for k, v in new_docs.items() if k in _add_doc_keys}
            if not len(new_docs):
                logger.warning("All docs are already in the storage")
                return
            update_storage = True
            logger.info(f"[New Docs] inserting {len(new_docs)} docs")

            inserting_chunks = {}
            for doc_key, doc in tqdm_async(
                new_docs.items(), desc="Chunking documents", unit="doc"
            ):
                chunks = {
                    compute_mdhash_id(dp["content"], prefix="chunk-"): {
                        **dp,
                        "full_doc_id": doc_key,
                    }
                    for dp in chunking_by_token_size(
                        doc["content"],
                        overlap_token_size=self.chunk_overlap_token_size,
                        max_token_size=self.chunk_token_size,
                        tiktoken_model=self.tiktoken_model_name,
                    )
                }
                inserting_chunks.update(chunks)
            _add_chunk_keys = await self.text_chunks.filter_keys(
                list(inserting_chunks.keys())
            )
            inserting_chunks = {
                k: v for k, v in inserting_chunks.items() if k in _add_chunk_keys
            }
            if not len(inserting_chunks):
                logger.warning("All chunks are already in the storage")
                return
            logger.info(f"[New Chunks] inserting {len(inserting_chunks)} chunks")

            await self.chunks_vdb.upsert(inserting_chunks)

            logger.info("[Entity Extraction]...")
            maybe_new_kg = await extract_entities(
                inserting_chunks,
                knowledge_graph_inst=self.chunk_entity_relation_graph,
                entity_vdb=self.entities_vdb,
                relationships_vdb=self.relationships_vdb,
                global_config=asdict(self),
            )
            if maybe_new_kg is None:
                logger.warning("No new entities and relationships found")
                return
            self.chunk_entity_relation_graph = maybe_new_kg

            await self.full_docs.upsert(new_docs)
            await self.text_chunks.upsert(inserting_chunks)
        finally:
            if update_storage:
                await self._insert_done()

    async def _insert_done(self):
        tasks = []
        for storage_inst in [
            self.full_docs,
            self.text_chunks,
            self.llm_response_cache,
            self.entities_vdb,
            self.relationships_vdb,
            self.chunks_vdb,
            self.chunk_entity_relation_graph,
        ]:
            if storage_inst is None:
                continue
            tasks.append(cast(StorageNameSpace, storage_inst).index_done_callback())
        await asyncio.gather(*tasks)

    def insert_custom_kg(self, custom_kg: dict):
        loop = always_get_an_event_loop()
        return loop.run_until_complete(self.ainsert_custom_kg(custom_kg))

    async def ainsert_custom_kg(self, custom_kg: dict):
        update_storage = False
        try:
            # Insert chunks into vector storage
            all_chunks_data = {}
            chunk_to_source_map = {}
            for chunk_data in custom_kg.get("chunks", []):
                chunk_content = chunk_data["content"]
                source_id = chunk_data["source_id"]
                chunk_id = compute_mdhash_id(chunk_content.strip(), prefix="chunk-")

                chunk_entry = {"content": chunk_content.strip(), "source_id": source_id}
                all_chunks_data[chunk_id] = chunk_entry
                chunk_to_source_map[source_id] = chunk_id
                update_storage = True

            if self.chunks_vdb is not None and all_chunks_data:
                await self.chunks_vdb.upsert(all_chunks_data)
            if self.text_chunks is not None and all_chunks_data:
                await self.text_chunks.upsert(all_chunks_data)

            # Insert entities into knowledge graph
            all_entities_data = []
            for entity_data in custom_kg.get("entities", []):
                entity_name = f'"{entity_data["entity_name"].upper()}"'
                entity_type = entity_data.get("entity_type", "UNKNOWN")
                description = entity_data.get("description", "No description provided")
                # source_id = entity_data["source_id"]
                source_chunk_id = entity_data.get("source_id", "UNKNOWN")
                source_id = chunk_to_source_map.get(source_chunk_id, "UNKNOWN")

                # Log if source_id is UNKNOWN
                if source_id == "UNKNOWN":
                    logger.warning(
                        f"Entity '{entity_name}' has an UNKNOWN source_id. Please check the source mapping."
                    )

                # Prepare node data
                node_data = {
                    "entity_type": entity_type,
                    "description": description,
                    "source_id": source_id,
                }
                # Insert node data into the knowledge graph
                await self.chunk_entity_relation_graph.upsert_node(
                    entity_name, node_data=node_data
                )
                node_data["entity_name"] = entity_name
                all_entities_data.append(node_data)
                update_storage = True

            # Insert relationships into knowledge graph
            all_relationships_data = []
            for relationship_data in custom_kg.get("relationships", []):
                src_id = f'"{relationship_data["src_id"].upper()}"'
                tgt_id = f'"{relationship_data["tgt_id"].upper()}"'
                description = relationship_data["description"]
                keywords = relationship_data["keywords"]
                weight = relationship_data.get("weight", 1.0)
                # source_id = relationship_data["source_id"]
                source_chunk_id = relationship_data.get("source_id", "UNKNOWN")
                source_id = chunk_to_source_map.get(source_chunk_id, "UNKNOWN")

                # Log if source_id is UNKNOWN
                if source_id == "UNKNOWN":
                    logger.warning(
                        f"Relationship from '{src_id}' to '{tgt_id}' has an UNKNOWN source_id. Please check the source mapping."
                    )

                # Check if nodes exist in the knowledge graph
                for need_insert_id in [src_id, tgt_id]:
                    if not (
                        await self.chunk_entity_relation_graph.has_node(need_insert_id)
                    ):
                        await self.chunk_entity_relation_graph.upsert_node(
                            need_insert_id,
                            node_data={
                                "source_id": source_id,
                                "description": "UNKNOWN",
                                "entity_type": "UNKNOWN",
                            },
                        )

                # Insert edge into the knowledge graph
                await self.chunk_entity_relation_graph.upsert_edge(
                    src_id,
                    tgt_id,
                    edge_data={
                        "weight": weight,
                        "description": description,
                        "keywords": keywords,
                        "source_id": source_id,
                    },
                )
                edge_data = {
                    "src_id": src_id,
                    "tgt_id": tgt_id,
                    "description": description,
                    "keywords": keywords,
                }
                all_relationships_data.append(edge_data)
                update_storage = True

            # Insert entities into vector storage if needed
            if self.entities_vdb is not None:
                data_for_vdb = {
                    compute_mdhash_id(dp["entity_name"], prefix="ent-"): {
                        "content": dp["entity_name"] + dp["description"],
                        "entity_name": dp["entity_name"],
                    }
                    for dp in all_entities_data
                }
                await self.entities_vdb.upsert(data_for_vdb)

            # Insert relationships into vector storage if needed
            if self.relationships_vdb is not None:
                data_for_vdb = {
                    compute_mdhash_id(dp["src_id"] + dp["tgt_id"], prefix="rel-"): {
                        "src_id": dp["src_id"],
                        "tgt_id": dp["tgt_id"],
                        "content": dp["keywords"]
                        + dp["src_id"]
                        + dp["tgt_id"]
                        + dp["description"],
                    }
                    for dp in all_relationships_data
                }
                await self.relationships_vdb.upsert(data_for_vdb)
        finally:
            if update_storage:
                await self._insert_done()

    def query(self, query: str, param: QueryParam = QueryParam()):
        loop = always_get_an_event_loop()
        return loop.run_until_complete(self.aquery(query, param))

    async def aquery(self, query: str, param: QueryParam = QueryParam()):
        if param.mode in ["local", "global", "hybrid"]:
            response = await kg_query(
                query,
                self.chunk_entity_relation_graph,
                self.entities_vdb,
                self.relationships_vdb,
                self.text_chunks,
                param,
                asdict(self),
                hashing_kv=self.llm_response_cache,
            )
        elif param.mode == "naive":
            response = await naive_query(
                query,
                self.chunks_vdb,
                self.text_chunks,
                param,
                asdict(self),
                hashing_kv=self.llm_response_cache,
            )
        else:
            raise ValueError(f"Unknown mode {param.mode}")
        await self._query_done()
        return response

    async def _delete_done(self):
        tasks = []
        for storage_inst in [
            self.full_docs,
            self.text_chunks,
            self.chunks_vdb,
            self.entities_vdb,
            self.relationships_vdb,
            self.chunk_entity_relation_graph,
        ]:
            if storage_inst is None:
                continue
            tasks.append(cast(StorageNameSpace, storage_inst).index_done_callback())
        await asyncio.gather(*tasks)

    async def _query_done(self):
        tasks = []
        for storage_inst in [self.llm_response_cache]:
            if storage_inst is None:
                continue
            tasks.append(cast(StorageNameSpace, storage_inst).index_done_callback())
        await asyncio.gather(*tasks)

    def delete_by_entity(self, entity_name: str):
        loop = always_get_an_event_loop()
        return loop.run_until_complete(self.adelete_by_entity(entity_name))

    async def adelete_by_entity(self, entity_name: str):
        entity_name = f'"{entity_name.upper()}"'

        try:
            await self.entities_vdb.delete_entity(entity_name)
            await self.relationships_vdb.delete_relation(entity_name)
            await self.chunk_entity_relation_graph.delete_node(entity_name)

            logger.info(
                f"Entity '{entity_name}' and its relationships have been deleted."
            )
            await self._delete_by_entity_done()
        except Exception as e:
            logger.error(f"Error while deleting entity '{entity_name}': {e}")

    async def _delete_by_entity_done(self):
        tasks = []
        for storage_inst in [
            self.entities_vdb,
            self.relationships_vdb,
            self.chunk_entity_relation_graph,
        ]:
            if storage_inst is None:
                continue
            tasks.append(cast(StorageNameSpace, storage_inst).index_done_callback())
        await asyncio.gather(*tasks)

    def drop(self):
        loop = always_get_an_event_loop()
        return loop.run_until_complete(self.adrop())

    async def adrop(self):
        # TODO: drop all the storage
        try:
            logger.info("Dropping Graph Storage...")
            await self.chunk_entity_relation_graph.drop()

            logger.info("Dropping Entities Vector Storage...")
            await self.entities_vdb.drop()

            logger.info("Dropping Relationships Vector Storage...")
            await self.relationships_vdb.drop()

            logger.info("Dropping Chunks Vector Storage...")
            await self.chunks_vdb.drop()

            logger.info("Dropping Text Chunks Storage...")
            await self.text_chunks.drop()

            logger.info("Dropping Full Docs Storage...")
            await self.full_docs.drop()

            if os.path.exists(self.working_dir):
                logger.info(f"Removing working directory {self.working_dir}...")
                shutil.rmtree(self.working_dir)

        except Exception as e:
            logger.error(f"Error while dropping storage: {e}")<|MERGE_RESOLUTION|>--- conflicted
+++ resolved
@@ -13,15 +13,8 @@
 from .operate import (
     chunking_by_token_size,
     extract_entities,
-<<<<<<< HEAD
     delete_by_chunk_ids,
-    local_query,
-    global_query,
-    hybrid_query,
-=======
-    # local_query,global_query,hybrid_query,
     kg_query,
->>>>>>> 11d84403
     naive_query,
 )
 
@@ -45,14 +38,6 @@
     NetworkXStorage,
 )
 
-<<<<<<< HEAD
-from .palmier_storage import (
-    SupabaseChunksStorage,
-    S3DocsStorage,
-    QdrantStorage,
-    NeptuneCypherStorage,
-)
-
 from .chunking import (
     CodeChunker,
     get_language_from_file,
@@ -61,12 +46,6 @@
     SUPPORT_LANGUAGES,
 )
 
-from .kg.neo4j_impl import Neo4JStorage
-
-from .kg.oracle_impl import OracleKVStorage, OracleGraphStorage, OracleVectorDBStorage
-
-=======
->>>>>>> 11d84403
 # future KG integrations
 
 # from .kg.ArangoDB_impl import (
@@ -96,6 +75,10 @@
 OracleVectorDBStorage = lazy_external_import(".kg.oracle_impl", "OracleVectorDBStorage")
 MilvusVectorDBStorge = lazy_external_import(".kg.milvus_impl", "MilvusVectorDBStorge")
 MongoKVStorage = lazy_external_import(".kg.mongo_impl", "MongoKVStorage")
+SupabaseChunksStorage = lazy_external_import(".palmier_storage", "SupabaseChunksStorage")
+S3DocsStorage = lazy_external_import(".palmier_storage", "S3DocsStorage")
+QdrantStorage = lazy_external_import(".palmier_storage", "QdrantStorage")
+NeptuneCypherStorage = lazy_external_import(".palmier_storage", "NeptuneCypherStorage")
 
 
 def always_get_an_event_loop() -> asyncio.AbstractEventLoop:
@@ -128,12 +111,6 @@
     working_dir: str = field(
         default_factory=lambda: f"./lightrag_cache_{datetime.now().strftime('%Y-%m-%d-%H:%M:%S')}"
     )
-<<<<<<< HEAD
-
-    environment: str = field(default="dev")
-
-    # storage
-=======
     # Default not to use embedding cache
     embedding_cache_config: dict = field(
         default_factory=lambda: {
@@ -142,8 +119,6 @@
             "use_llm_check": False,
         }
     )
-    kv_storage: str = field(default="JsonKVStorage")
->>>>>>> 11d84403
     vector_storage: str = field(default="NanoVectorDBStorage")
     graph_storage: str = field(default="NetworkXStorage")
 
@@ -297,20 +272,14 @@
             # kv storage
             "JsonKVStorage": JsonKVStorage,
             "OracleKVStorage": OracleKVStorage,
-<<<<<<< HEAD
+            "MongoKVStorage": MongoKVStorage,
             "SupabaseChunksStorage": SupabaseChunksStorage,
             "S3DocsStorage": S3DocsStorage,
             # vector storage
             "NanoVectorDBStorage": NanoVectorDBStorage,
             "OracleVectorDBStorage": OracleVectorDBStorage,
             "QdrantStorage": QdrantStorage,
-=======
-            "MongoKVStorage": MongoKVStorage,
-            # vector storage
-            "NanoVectorDBStorage": NanoVectorDBStorage,
-            "OracleVectorDBStorage": OracleVectorDBStorage,
             "MilvusVectorDBStorge": MilvusVectorDBStorge,
->>>>>>> 11d84403
             # graph storage
             "NetworkXStorage": NetworkXStorage,
             "Neo4JStorage": Neo4JStorage,
